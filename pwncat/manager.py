--- conflicted
+++ resolved
@@ -527,15 +527,12 @@
                 verbose=self.config.get("verbose", False),
             )
 
-<<<<<<< HEAD
         # Register this session with the manager
         self.manager.sessions[self.id] = self
 
         if active or self.manager.target is None:
             self.manager.target = self
 
-=======
->>>>>>> 5fbda722
         # Initialize the host reference
         self.hash = self.platform.get_host_hash()
 
