--- conflicted
+++ resolved
@@ -9,12 +9,6 @@
 class Command(CommandDefinition):
     """ Set the currently used module in the config handler """
 
-<<<<<<< HEAD
-    def get_module_choices(self):
-        yield from [module.name for module in pwncat.modules.match("*")]
-
-=======
->>>>>>> dc79ec40
     PROG = "use"
     ARGS = {
         "module": Parameter(
