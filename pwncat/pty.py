--- conflicted
+++ resolved
@@ -63,14 +63,10 @@
         self.lhost = None
         self.known_binaries = {}
         self.vars = {"lhost": None}
-<<<<<<< HEAD
         self.remote_prompt = b"\\[\\033[01;32m\\]\\u@\\h\\[\\033[00m\\]:\\[\\033[01;34m\\]\\w\\[\\033[00m\\]\\$"
-        self.prompt = PromptSession("localhost$ ")
-=======
         self.prompt = PromptSession(
             [("", "(local) "), ("#ff0000", "pwncat"), ("", "$ ")]
         )
->>>>>>> be2da597
         self.binary_aliases = {
             "python": [
                 "python2",
